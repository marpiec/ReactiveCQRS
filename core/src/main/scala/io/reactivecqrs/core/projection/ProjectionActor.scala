package io.reactivecqrs.core.projection

import java.time.Instant

import akka.actor.{Actor, ActorRef}
import akka.event.LoggingReceive
import io.reactivecqrs.api.id.AggregateId
import io.reactivecqrs.api._
import io.reactivecqrs.core.aggregaterepository.IdentifiableEvent
import io.reactivecqrs.core.eventbus.EventsBusActor
import EventsBusActor._
import io.reactivecqrs.core.util.ActorLogging

import scala.reflect.runtime.universe._



private case class DelayedQuery(until: Instant, respondTo: ActorRef, search: () => Option[Any])

abstract class ProjectionActor extends Actor with ActorLogging {

  protected trait Listener[+AGGREGATE_ROOT]  {
    def aggregateRootType: Type
  }

  // ListenerParam and listener are separately so covariant type is allowed
  protected class EventListener[+AGGREGATE_ROOT: TypeTag](listenerParam: (AggregateId, AggregateVersion, Event[AGGREGATE_ROOT]) => Unit) extends Listener[AGGREGATE_ROOT] {
    def listener = listenerParam.asInstanceOf[(AggregateId, AggregateVersion, Event[Any]) => Unit]
    def aggregateRootType = typeOf[AGGREGATE_ROOT]
  }

  protected object EventListener {
    def apply[AGGREGATE_ROOT: TypeTag](listener: (AggregateId, AggregateVersion, Event[AGGREGATE_ROOT]) => Unit): EventListener[AGGREGATE_ROOT] =
      new EventListener[AGGREGATE_ROOT](listener)
  }


  // ListenerParam and listener are separately so covariant type is allowed
  protected class AggregateListener[+AGGREGATE_ROOT: TypeTag](listenerParam: (AggregateId, AggregateVersion, Option[AGGREGATE_ROOT]) => Unit) extends Listener[AGGREGATE_ROOT] {
    def listener = listenerParam.asInstanceOf[(AggregateId, AggregateVersion, Option[Any]) => Unit]
    def aggregateRootType = typeOf[AGGREGATE_ROOT]
  }

  protected object AggregateListener {
    def apply[AGGREGATE_ROOT: TypeTag](listener: (AggregateId, AggregateVersion, Option[AGGREGATE_ROOT]) => Unit): AggregateListener[AGGREGATE_ROOT] =
      new AggregateListener[AGGREGATE_ROOT](listener)
  }


  // ListenerParam and listener are separately so covariant type is allowed
  protected class AggregateWithEventListener[+AGGREGATE_ROOT: TypeTag](listenerParam: (AggregateId, AggregateVersion, Event[AGGREGATE_ROOT], Option[AGGREGATE_ROOT]) => Unit) extends Listener[AGGREGATE_ROOT] {
    def listener = listenerParam.asInstanceOf[(AggregateId, AggregateVersion, Event[Any], Option[Any]) => Unit]
    def aggregateRootType = typeOf[AGGREGATE_ROOT]
  }

  protected object AggregateWithEventListener {
    def apply[AGGREGATE_ROOT: TypeTag](listener: (AggregateId, AggregateVersion, Event[AGGREGATE_ROOT], Option[AGGREGATE_ROOT]) => Unit): AggregateWithEventListener[AGGREGATE_ROOT] =
      new AggregateWithEventListener[AGGREGATE_ROOT](listener)
  }


  protected val eventBusActor: ActorRef

  protected val listeners:List[Listener[Any]]



  private lazy val eventListenersMap = {
    validateListeners()
    listeners.filter(_.isInstanceOf[EventListener[Any]])
      .map(l => (AggregateType(l.aggregateRootType.toString), l.asInstanceOf[EventListener[Any]].listener)).toMap
  }

  private lazy val aggregateListenersMap ={
    validateListeners()
    listeners.filter(_.isInstanceOf[AggregateListener[Any]])
      .map(l => (AggregateType(l.aggregateRootType.toString), l.asInstanceOf[AggregateListener[Any]].listener)).toMap
  }

  private lazy val aggregateWithEventListenersMap ={
    validateListeners()
    listeners.filter(_.isInstanceOf[AggregateWithEventListener[Any]])
      .map(l => (AggregateType(l.aggregateRootType.toString), l.asInstanceOf[AggregateWithEventListener[Any]].listener)).toMap
  }

  override def receive: Receive = logReceive (receiveSubscribed(aggregateListenersMap.keySet, eventListenersMap.keySet, aggregateWithEventListenersMap.keySet))

  private def validateListeners() = {
    if(listeners.exists(l => l.aggregateRootType == typeOf[Any] || l.aggregateRootType == typeOf[Nothing])) {
      throw new IllegalArgumentException("Listeners cannot have type defined as Nothing, Any or _ but were: " + listeners.map(l => l.aggregateRootType))
    }
  }

  private def receiveSubscribed(aggregateListenersRemaining: Set[AggregateType], eventsListenersRemaining: Set[AggregateType], aggregatesWithEventsListenersRemaining: Set[AggregateType]): Receive = LoggingReceive {
    case SubscribedForAggregates(messageId, aggregateType, subscriptionId) =>
      if(eventsListenersRemaining.isEmpty && aggregatesWithEventsListenersRemaining.isEmpty && aggregateListenersRemaining.size == 1 && aggregateListenersRemaining.head == aggregateType) {
        context.become(logReceive (receiveUpdate orElse receiveQuery))
      } else {
        context.become(logReceive (receiveSubscribed(aggregateListenersRemaining.filterNot(_ == aggregateType), eventsListenersRemaining, aggregatesWithEventsListenersRemaining)))
      }
    case SubscribedForEvents(messageId, aggregateType, subscriptionId) =>
      if(aggregateListenersRemaining.isEmpty && aggregatesWithEventsListenersRemaining.isEmpty && eventsListenersRemaining.size == 1 && eventsListenersRemaining.head == aggregateType) {
        context.become(logReceive (receiveUpdate orElse receiveQuery))
      } else {
        context.become(logReceive (receiveSubscribed(aggregateListenersRemaining, eventsListenersRemaining.filterNot(_ == aggregateType), aggregatesWithEventsListenersRemaining)))
      }
    case SubscribedForAggregatesWithEvents(messageId, aggregateType, subscriptionId) =>
      if(eventsListenersRemaining.isEmpty && aggregateListenersRemaining.isEmpty && aggregatesWithEventsListenersRemaining.size == 1 && aggregatesWithEventsListenersRemaining.head == aggregateType) {
        context.become(logReceive (receiveUpdate orElse receiveQuery))
      } else {
        context.become(logReceive (receiveSubscribed(aggregateListenersRemaining, eventsListenersRemaining, aggregatesWithEventsListenersRemaining.filterNot(_ == aggregateType))))
      }
  }

<<<<<<< HEAD
  protected def receiveUpdate: Receive = {
=======
  protected def receiveUpdate: Receive = logReceive  {
>>>>>>> 195166c2
    case a: AggregateWithType[_] =>
      aggregateListenersMap(a.aggregateType)(a.id, a.version, a.aggregateRoot)
      sender() ! MessageAck(self, a.id, a.version)
      replayQueries()
    case a: AggregateWithTypeAndEvent[_] =>
      aggregateWithEventListenersMap(a.aggregateType)(a.id, a.version, a.event.asInstanceOf[Event[Any]], a.aggregateRoot)
      sender() ! MessageAck(self, a.id, a.version)
      replayQueries()
    case e: IdentifiableEvent[_] =>
      eventListenersMap(e.aggregateType)(e.aggregateId, e.version, e.event.asInstanceOf[Event[Any]])
      sender() ! MessageAck(self, e.aggregateId, e.version)
      replayQueries()
  }

  protected def receiveQuery: Receive

  override def preStart() {
    aggregateListenersMap.keySet.foreach { aggregateType =>
      eventBusActor ! SubscribeForAggregates("", aggregateType, self)
    }

    eventListenersMap.keySet.foreach { aggregateType =>
      eventBusActor ! SubscribeForEvents("", aggregateType, self)
    }

    aggregateWithEventListenersMap.keySet.foreach { aggregateType =>
      eventBusActor ! SubscribeForAggregatesWithEvents("", aggregateType, self)
    }

  }

  // ************** Queries delay - needed if query is for document that might not been yet updated, but update is in it's way

  private var delayedQueries = List[DelayedQuery]()

  private def replayQueries(): Unit = {

    var delayAgain = List[DelayedQuery]()
    val now = Instant.now()
    delayedQueries.filter(_.until.isAfter(now)).foreach(query => {
      val result:Option[Any] = query.search()
      if(result.isDefined) {
        query.respondTo ! result
      } else {
        delayAgain ::= query
      }
    })

    delayedQueries = delayAgain

  }


  protected def delayIfNotAvailable[T](respondTo: ActorRef, search: () => Option[T], forMaximumMillis: Int) {
    val result: Option[Any] = search()
    if (result.isDefined) {
      respondTo ! result
    } else {
      delayedQueries ::= DelayedQuery(Instant.now().plusMillis(forMaximumMillis), respondTo, search)
    }

  }
   
}<|MERGE_RESOLUTION|>--- conflicted
+++ resolved
@@ -112,11 +112,7 @@
       }
   }
 
-<<<<<<< HEAD
-  protected def receiveUpdate: Receive = {
-=======
   protected def receiveUpdate: Receive = logReceive  {
->>>>>>> 195166c2
     case a: AggregateWithType[_] =>
       aggregateListenersMap(a.aggregateType)(a.id, a.version, a.aggregateRoot)
       sender() ! MessageAck(self, a.id, a.version)
