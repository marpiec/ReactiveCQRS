package io.reactivecqrs.core.documentstore

import java.sql.ResultSet
import javax.sql.DataSource

import io.mpjsons.MPJsons
import org.slf4j.LoggerFactory

import scala.collection.mutable
import scala.reflect.runtime.universe._

sealed trait PostgresDocumentStoreTrait[T <: AnyRef, M <: AnyRef] {

  implicit val t: TypeTag[T]
  implicit val m: TypeTag[M]

  val tableName: String
  val dbDataSource: DataSource
  val mpjsons: MPJsons

  if (!tableName.matches( """[a-zA-Z0-9\_]+""")) {
    throw new IllegalArgumentException("Invalid table name, only alphanumeric characters and underscore allowed")
  }

  protected final val projectionTableName = "projection_" + tableName

  protected val CREATE_TABLE_QUERY = s"CREATE TABLE IF NOT EXISTS $projectionTableName (" +
    "id BIGINT NOT NULL PRIMARY KEY, " +
    "document JSONB NOT NULL, metadata JSONB NOT NULL)"

  protected val UPDATE_DOCUMENT_QUERY = s"UPDATE $projectionTableName SET document = ?::jsonb, metadata = ?::jsonb WHERE id = ? "
<<<<<<< HEAD

  protected val SELECT_DOCUMENT_BY_ID_QUERY = s"SELECT document, metadata FROM $projectionTableName WHERE id = ?"

=======

  protected val SELECT_DOCUMENT_BY_ID_QUERY = s"SELECT document, metadata FROM $projectionTableName WHERE id = ?"

>>>>>>> 195166c2
  protected def SELECT_DOCUMENT_BY_IDS_QUERY(ids: Seq[Long]) =
    s"SELECT id, document, metadata FROM $projectionTableName WHERE id IN ( ${ids.mkString(",")} )"

  protected val DELETE_DOCUMENT_BY_ID_QUERY = s"DELETE FROM $projectionTableName WHERE id = ?"

  protected def SELECT_DOCUMENT_BY_PATH(path: String) = s"SELECT id, document, metadata FROM $projectionTableName WHERE document #>> '{$path}' = ?"

  protected def SELECT_DOCUMENT_BY_PATH_WITH_ONE_OF_THE_VALUES(path: String, values: Set[String]) =
    s"SELECT id, document, metadata FROM $projectionTableName WHERE document #>> '{$path}' in (${values.map("'"+_+"'").mkString(",")})"

  protected val SELECT_ALL = s"SELECT id, document, metadata FROM $projectionTableName"

  init()

  protected def init(): Unit = {
    createTableIfNotExists()
  }

  protected def createTableIfNotExists(): Unit = {
    executeQuery(CREATE_TABLE_QUERY)
  }

  def executeQuery(query: String): Unit = {
    val connection = dbDataSource.getConnection
    try {
      val statement = connection.prepareStatement(query)
      try {
        statement.execute()
      } finally {
        statement.close()
      }
    } finally {
      connection.close()
    }
  }

  def updateDocument(key: Long, document: T, metadata: M): Unit = {
    val connection = dbDataSource.getConnection
    try {
      val statement = connection.prepareStatement(UPDATE_DOCUMENT_QUERY)
      try {
        statement.setString(1, mpjsons.serialize[T](document))
        statement.setString(2, mpjsons.serialize[M](metadata))
        statement.setLong(3, key)

        val numberOfUpdated = statement.executeUpdate()

        if (numberOfUpdated != 1) {
          throw new IllegalStateException("Expected 1, updated " + numberOfUpdated + " records")
        }

      } finally {
        statement.close()
      }
    } finally {
      connection.close()
    }
  }


  def getDocument(key: Long): Option[DocumentWithMetadata[T, M]] = {
    val connection = dbDataSource.getConnection
    try {
      val statement = connection.prepareStatement(SELECT_DOCUMENT_BY_ID_QUERY)
      try {
        statement.setLong(1, key)
        val resultSet = statement.executeQuery()
        try {
          if (resultSet.next()) {
            Some(DocumentWithMetadata[T, M](mpjsons.deserialize[T](resultSet.getString(1)), mpjsons.deserialize[M](resultSet.getString(2))))
          } else {
            None
          }
        } finally {
          resultSet.close()
        }
      } finally {
        statement.close()
      }
    } finally {
      connection.close()
    }
  }

  def removeDocument(key: Long): Unit = {
    val connection = dbDataSource.getConnection
    try {
      val statement = connection.prepareStatement(DELETE_DOCUMENT_BY_ID_QUERY)
      try {
        statement.setLong(1, key)
        statement.execute()
      } finally {
        statement.close()
      }
    } finally {
      connection.close()
    }
  }

  def findDocumentByPath(path: Seq[String], value: String): Map[Long, DocumentWithMetadata[T, M]] = {
    val connection = dbDataSource.getConnection
    try {
      val statement = connection.prepareStatement(SELECT_DOCUMENT_BY_PATH(path.mkString(",")))
      try {
        statement.setString(1, value)
        val resultSet = statement.executeQuery()
        try {
          val results = mutable.ListMap[Long, DocumentWithMetadata[T, M]]()
          while (resultSet.next()) {
            results += resultSet.getLong(1) -> DocumentWithMetadata[T,M](mpjsons.deserialize[T](resultSet.getString(2)), mpjsons.deserialize[M](resultSet.getString(3)))
          }
          results.toMap
        } finally {
          resultSet.close()
        }
      } finally {
        statement.close()
      }
    } finally {
      connection.close()
    }
  }


  def findDocumentsByPathWithOneOfTheValues(path: Seq[String], values: Set[String]): Map[Long, DocumentWithMetadata[T, M]] = {
    if (values.nonEmpty) {
      val connection = dbDataSource.getConnection
<<<<<<< HEAD
      try {
        val statement = connection.prepareStatement(SELECT_DOCUMENT_BY_PATH_WITH_ONE_OF_THE_VALUES(path.mkString(","), values))
        try {
          val resultSet = statement.executeQuery()
          try {
            val results = mutable.ListMap[Long, DocumentWithMetadata[T, M]]()
            while (resultSet.next()) {
              results += resultSet.getLong(1) -> DocumentWithMetadata[T, M](mpjsons.deserialize[T](resultSet.getString(2)), mpjsons.deserialize[M](resultSet.getString(3)))
            }
            results.toMap
          } finally {
            resultSet.close()
          }
        } finally {
          statement.close()
        }
      } finally {
        connection.close()
      }
    } else Map()
  }

  def findDocumentByPathWithOneArray[V](array: String, objectPath: Seq[String], value: V): Map[Long, DocumentWithMetadata[T, M]] = {
    findDocumentByPathWithOneArray("document", array, objectPath, value)
  }

  def findDocumentByPathWithOneArrayAnywhere[V](arrayPath: Seq[String], objectPath: Seq[String], value: V): Map[Long, DocumentWithMetadata[T, M]] = {
    findDocumentByPathWithOneArrayAnywhere("document", arrayPath, objectPath, value)
  }

  def findDocumentByMetadataPathWithOneArray[V](array: String, objectPath: Seq[String], value: V): Map[Long, DocumentWithMetadata[T, M]] = {
    findDocumentByPathWithOneArray("metadata", array, objectPath, value)
  }

  protected def findDocumentByPathWithOneArray[V](columnName: String, array: String, objectPath: Seq[String], value: V): Map[Long, DocumentWithMetadata[T, M]] = {
    val connection = dbDataSource.getConnection

    //sample query that works:
    // SELECT id, document FROM projection_process_info WHERE document -> 'setups' @> '[{"hasActiveInstance":true}]';
    def QUERY(array: String, path: String) =
      s"SELECT id, document, metadata FROM $projectionTableName WHERE $columnName -> '$array' @> '[$path]'"

    def makeJson(path: Seq[String], value: V): String =
      path match {
        case head :: tail => "{\"" + head + "\":" + makeJson(tail, value) + "}"
        case Nil => value match {
          case s: String => "\"" + s + "\""
          case anything => anything.toString
        }
      }

    try {
      val statement = connection.prepareStatement(QUERY(array, makeJson(objectPath, value)))
      try {
//        statement.setString(1, value)
        val resultSet = statement.executeQuery()
=======
      try {
        val statement = connection.prepareStatement(SELECT_DOCUMENT_BY_PATH_WITH_ONE_OF_THE_VALUES(path.mkString(","), values))
>>>>>>> 195166c2
        try {
          val resultSet = statement.executeQuery()
          try {
            val results = mutable.ListMap[Long, DocumentWithMetadata[T, M]]()
            while (resultSet.next()) {
              results += resultSet.getLong(1) -> DocumentWithMetadata[T, M](mpjsons.deserialize[T](resultSet.getString(2)), mpjsons.deserialize[M](resultSet.getString(3)))
            }
            results.toMap
          } finally {
            resultSet.close()
          }
        } finally {
          statement.close()
        }
      } finally {
        connection.close()
      }
    } else Map()
  }

<<<<<<< HEAD
  protected def findDocumentByPathWithOneArrayAnywhere[V](columnName: String, array: Seq[String], objectPath: Seq[String], value: V): Map[Long, DocumentWithMetadata[T, M]] = {
=======

  def findDocumentByObjectInArray[V](arrayPath: Seq[String], objectPath: Seq[String], value: V): Map[Long, DocumentWithMetadata[T, M]] = {
    findDocumentByObjectInArray("document", arrayPath, objectPath, value)
  }

  def findDocumentByMetadataObjectInArray[V](arrayPath: Seq[String], objectPath: Seq[String], value: V): Map[Long, DocumentWithMetadata[T, M]] = {
    findDocumentByObjectInArray("metadata", arrayPath, objectPath, value)
  }
  
  protected def findDocumentByObjectInArray[V](columnName: String, array: Seq[String], objectPath: Seq[String], value: V): Map[Long, DocumentWithMetadata[T, M]] = {
>>>>>>> 195166c2
    val connection = dbDataSource.getConnection

    //sample query that works:
    // SELECT * FROM projection_processes_flows WHERE document #> '{state, cursors}' @> '[{"currentNodeId":2}]';
    def QUERY(arrayPath: String, path: String) =
      s"SELECT id, document, metadata FROM $projectionTableName WHERE $columnName #> '$arrayPath' @> '[$path]'"

    def makeJson(path: Seq[String], value: V): String =
      path match {
        case head :: tail => "{\"" + head + "\":" + makeJson(tail, value) + "}"
        case Nil => value match {
          case s: String => "\"" + s + "\""
          case anything => anything.toString
        }
      }

    try {
      val statement = connection.prepareStatement(QUERY(array.mkString("{", ",", "}"), makeJson(objectPath, value)))
      try {
//        statement.setString(1, value)
        val resultSet = statement.executeQuery()
        try {
          val results = mutable.ListMap[Long, DocumentWithMetadata[T, M]]()
          while (resultSet.next()) {
            results += resultSet.getLong(1) -> DocumentWithMetadata[T,M](mpjsons.deserialize[T](resultSet.getString(2)), mpjsons.deserialize[M](resultSet.getString(3)))
          }
          results.toMap
        } finally {
          resultSet.close()
        }
      } finally {
        statement.close()
      }
    } finally {
      connection.close()
    }
  }


  def findAll(): Map[Long, DocumentWithMetadata[T, M]] = {
    val connection = dbDataSource.getConnection
    try {
      val statement = connection.prepareStatement(SELECT_ALL)
      try {
        val resultSet = statement.executeQuery()
        try {
          val results = mutable.ListMap[Long, DocumentWithMetadata[T, M]]()
          while (resultSet.next()) {
            results += resultSet.getLong(1) -> DocumentWithMetadata[T,M](mpjsons.deserialize[T](resultSet.getString(2)), mpjsons.deserialize[M](resultSet.getString(3)))
          }
          results.toMap
        } finally {
          resultSet.close()
        }
      } finally {
        statement.close()
      }
    } finally {
      connection.close()
    }
  }

  def getDocuments(keys: List[Long]): Map[Long, DocumentWithMetadata[T, M]] = {
    if (keys.isEmpty) {
      Map[Long, DocumentWithMetadata[T, M]]()
    }
    else {
      val connection = dbDataSource.getConnection
      try {
        val statement = connection.prepareStatement(SELECT_DOCUMENT_BY_IDS_QUERY(keys))
        try {
          val resultSet: ResultSet = statement.executeQuery()
          try {
            val results = mutable.ListMap[Long, DocumentWithMetadata[T, M]]()
            while (resultSet.next()) {
              results += resultSet.getLong(1) -> DocumentWithMetadata[T,M](mpjsons.deserialize[T](resultSet.getString(2)), mpjsons.deserialize[M](resultSet.getString(3)))
            }
            results.toMap
          } finally {
            resultSet.close()
          }
        } finally {
          statement.close()
        }
      } finally {
        connection.close()
      }
    }
  }

}

class PostgresDocumentStore[T <: AnyRef, M <: AnyRef](val tableName: String, val dbDataSource: DataSource, val mpjsons: MPJsons)(implicit val t: TypeTag[T], val m: TypeTag[M])
  extends DocumentStore[T, M] with PostgresDocumentStoreTrait[T, M] {

  protected val INSERT_DOCUMENT_QUERY = s"INSERT INTO $projectionTableName (id, document, metadata) VALUES (?, ?::jsonb, ?::jsonb)"

  override def insertDocument(key: Long, document: T, metadata: M): Unit = {
    val connection = dbDataSource.getConnection
    try {
      val statement = connection.prepareStatement(INSERT_DOCUMENT_QUERY)
      try {
        statement.setLong(1, key)
        statement.setString(2, mpjsons.serialize(document))
        statement.setString(3, mpjsons.serialize(metadata))
        statement.execute()
      } finally {
        statement.close()
      }
    } finally {
      connection.close()
    }
  }

}

class PostgresDocumentStoreAutoId[T <: AnyRef, M <: AnyRef](val tableName: String, val dbDataSource: DataSource, val mpjsons: MPJsons)(implicit val t: TypeTag[T], val m: TypeTag[M])
  extends DocumentStoreAutoId[T, M] with PostgresDocumentStoreTrait[T, M] {

  private final lazy val logger = LoggerFactory.getLogger(classOf[PostgresDocumentStoreAutoId[T, M]])

  protected final lazy val sequenceName = "sequence_" + tableName

  protected lazy val CREATE_SEQUENCE_QUERY = s"CREATE SEQUENCE $sequenceName START 1"

  protected lazy val INSERT_DOCUMENT_QUERY = s"INSERT INTO $projectionTableName (id, document, metadata) VALUES (nextval('$sequenceName'), ?::jsonb, ?::jsonb)"


  override protected def createTableIfNotExists(): Unit = {
    try {
      executeQuery(CREATE_SEQUENCE_QUERY)
    } catch {
      case e: Exception => () // IF NOT EXIST workaround
    }
    executeQuery(CREATE_TABLE_QUERY)
  }

  override def insertDocument(document: T, metadata: M): Unit = {
    val connection = dbDataSource.getConnection
    try {
      val statement = connection.prepareStatement(INSERT_DOCUMENT_QUERY)
      try {
        statement.setString(1, mpjsons.serialize(document))
        statement.setString(2, mpjsons.serialize(metadata))
        statement.execute()
      } finally {
        statement.close()
      }
    } finally {
      connection.close()
    }
  }
}<|MERGE_RESOLUTION|>--- conflicted
+++ resolved
@@ -29,15 +29,9 @@
     "document JSONB NOT NULL, metadata JSONB NOT NULL)"
 
   protected val UPDATE_DOCUMENT_QUERY = s"UPDATE $projectionTableName SET document = ?::jsonb, metadata = ?::jsonb WHERE id = ? "
-<<<<<<< HEAD
 
   protected val SELECT_DOCUMENT_BY_ID_QUERY = s"SELECT document, metadata FROM $projectionTableName WHERE id = ?"
 
-=======
-
-  protected val SELECT_DOCUMENT_BY_ID_QUERY = s"SELECT document, metadata FROM $projectionTableName WHERE id = ?"
-
->>>>>>> 195166c2
   protected def SELECT_DOCUMENT_BY_IDS_QUERY(ids: Seq[Long]) =
     s"SELECT id, document, metadata FROM $projectionTableName WHERE id IN ( ${ids.mkString(",")} )"
 
@@ -165,7 +159,6 @@
   def findDocumentsByPathWithOneOfTheValues(path: Seq[String], values: Set[String]): Map[Long, DocumentWithMetadata[T, M]] = {
     if (values.nonEmpty) {
       val connection = dbDataSource.getConnection
-<<<<<<< HEAD
       try {
         val statement = connection.prepareStatement(SELECT_DOCUMENT_BY_PATH_WITH_ONE_OF_THE_VALUES(path.mkString(","), values))
         try {
@@ -188,67 +181,6 @@
     } else Map()
   }
 
-  def findDocumentByPathWithOneArray[V](array: String, objectPath: Seq[String], value: V): Map[Long, DocumentWithMetadata[T, M]] = {
-    findDocumentByPathWithOneArray("document", array, objectPath, value)
-  }
-
-  def findDocumentByPathWithOneArrayAnywhere[V](arrayPath: Seq[String], objectPath: Seq[String], value: V): Map[Long, DocumentWithMetadata[T, M]] = {
-    findDocumentByPathWithOneArrayAnywhere("document", arrayPath, objectPath, value)
-  }
-
-  def findDocumentByMetadataPathWithOneArray[V](array: String, objectPath: Seq[String], value: V): Map[Long, DocumentWithMetadata[T, M]] = {
-    findDocumentByPathWithOneArray("metadata", array, objectPath, value)
-  }
-
-  protected def findDocumentByPathWithOneArray[V](columnName: String, array: String, objectPath: Seq[String], value: V): Map[Long, DocumentWithMetadata[T, M]] = {
-    val connection = dbDataSource.getConnection
-
-    //sample query that works:
-    // SELECT id, document FROM projection_process_info WHERE document -> 'setups' @> '[{"hasActiveInstance":true}]';
-    def QUERY(array: String, path: String) =
-      s"SELECT id, document, metadata FROM $projectionTableName WHERE $columnName -> '$array' @> '[$path]'"
-
-    def makeJson(path: Seq[String], value: V): String =
-      path match {
-        case head :: tail => "{\"" + head + "\":" + makeJson(tail, value) + "}"
-        case Nil => value match {
-          case s: String => "\"" + s + "\""
-          case anything => anything.toString
-        }
-      }
-
-    try {
-      val statement = connection.prepareStatement(QUERY(array, makeJson(objectPath, value)))
-      try {
-//        statement.setString(1, value)
-        val resultSet = statement.executeQuery()
-=======
-      try {
-        val statement = connection.prepareStatement(SELECT_DOCUMENT_BY_PATH_WITH_ONE_OF_THE_VALUES(path.mkString(","), values))
->>>>>>> 195166c2
-        try {
-          val resultSet = statement.executeQuery()
-          try {
-            val results = mutable.ListMap[Long, DocumentWithMetadata[T, M]]()
-            while (resultSet.next()) {
-              results += resultSet.getLong(1) -> DocumentWithMetadata[T, M](mpjsons.deserialize[T](resultSet.getString(2)), mpjsons.deserialize[M](resultSet.getString(3)))
-            }
-            results.toMap
-          } finally {
-            resultSet.close()
-          }
-        } finally {
-          statement.close()
-        }
-      } finally {
-        connection.close()
-      }
-    } else Map()
-  }
-
-<<<<<<< HEAD
-  protected def findDocumentByPathWithOneArrayAnywhere[V](columnName: String, array: Seq[String], objectPath: Seq[String], value: V): Map[Long, DocumentWithMetadata[T, M]] = {
-=======
 
   def findDocumentByObjectInArray[V](arrayPath: Seq[String], objectPath: Seq[String], value: V): Map[Long, DocumentWithMetadata[T, M]] = {
     findDocumentByObjectInArray("document", arrayPath, objectPath, value)
@@ -259,7 +191,6 @@
   }
   
   protected def findDocumentByObjectInArray[V](columnName: String, array: Seq[String], objectPath: Seq[String], value: V): Map[Long, DocumentWithMetadata[T, M]] = {
->>>>>>> 195166c2
     val connection = dbDataSource.getConnection
 
     //sample query that works:
