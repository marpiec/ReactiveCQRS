--- conflicted
+++ resolved
@@ -17,19 +17,6 @@
     store.filter(keyValuePair => matchesMultiple(keyValuePair._2.asInstanceOf[DocumentWithMetadata[AnyRef, AnyRef]].document, path, values)).seq.toMap
   }
 
-<<<<<<< HEAD
-
-  def findDocumentByPathWithOneArray[V](array: String, objectPath: Seq[String], value: V): Map[Long, DocumentWithMetadata[T, M]] = {
-    store.filter(keyValuePair => arrayMatch(keyValuePair._2.asInstanceOf[DocumentWithMetadata[AnyRef, AnyRef]].document, array).exists(matches(_, objectPath, value))).seq.toMap
-  }
-
-  def findDocumentByPathWithOneArrayAnywhere[V](arrayPath: Seq[String], objectPath: Seq[String], value: V): Map[Long, DocumentWithMetadata[T, M]] = {
-    store.filter(keyValuePair => arrayMatchSeq(keyValuePair._2.asInstanceOf[DocumentWithMetadata[AnyRef, AnyRef]].document, arrayPath).exists(matches(_, objectPath, value))).seq.toMap
-  }
-
-  def findDocumentByMetadataPathWithOneArray[V](array: String, objectPath: Seq[String], value: V): Map[Long, DocumentWithMetadata[T, M]] = {
-    store.filter(keyValuePair => arrayMatch(keyValuePair._2.asInstanceOf[DocumentWithMetadata[AnyRef, AnyRef]].metadata, array).exists(matches(_, objectPath, value))).seq.toMap
-=======
   def findDocumentByObjectInArray[V](arrayPath: Seq[String], objectPath: Seq[String], value: V): Map[Long, DocumentWithMetadata[T, M]] = {
     store.filter(keyValuePair => arrayMatchSeq(keyValuePair._2.asInstanceOf[DocumentWithMetadata[AnyRef, AnyRef]].document, arrayPath).exists(matches(_, objectPath, value))).seq.toMap
   }
@@ -37,7 +24,6 @@
 
   def findDocumentByMetadataObjectInArray[V](arrayPath: Seq[String], objectPath: Seq[String], value: V): Map[Long, DocumentWithMetadata[T, M]] = {
     store.filter(keyValuePair => arrayMatchSeq(keyValuePair._2.asInstanceOf[DocumentWithMetadata[AnyRef, AnyRef]].metadata, arrayPath).exists(matches(_, objectPath, value))).seq.toMap
->>>>>>> 195166c2
   }
 
 
@@ -64,28 +50,6 @@
     }
   }
 
-<<<<<<< HEAD
-  protected def arrayMatchSeq(element: AnyRef, arrayPath: Seq[String]): Seq[AnyRef] = {
-    val innerElement: AnyRef = element match {
-      case None if arrayPath.head == "value" => return Seq()
-      case Some(_) if arrayPath.head == "value" => element.asInstanceOf[Option[AnyRef]].get
-      case _ =>
-        val field = element.getClass.getDeclaredField(arrayPath.head)
-        getPrivateValue(element, field)
-    }
-    val tail = arrayPath.tail
-    if (tail.isEmpty) {
-      innerElement match {
-        case seq: Seq[_] => seq.asInstanceOf[Seq[AnyRef]]
-        case _ => Seq()
-      }
-    } else {
-      arrayMatchSeq(innerElement, tail)
-    }
-  }
-
-=======
->>>>>>> 195166c2
   protected def matches[V](element: AnyRef, path: Seq[String], value: V): Boolean = {
     try {
       val innerElement: AnyRef = element match {
@@ -151,21 +115,12 @@
       throw new IllegalStateException("Attempting update on non-existing document with key " + key)
     }
   }
-<<<<<<< HEAD
 
 
 }
 
 class MemoryDocumentStore[T <: AnyRef, M <: AnyRef] extends DocumentStore[T,M] with MemoryDocumentStoreTrait[T, M] {
 
-=======
-
-
-}
-
-class MemoryDocumentStore[T <: AnyRef, M <: AnyRef] extends DocumentStore[T,M] with MemoryDocumentStoreTrait[T, M] {
-
->>>>>>> 195166c2
   def insertDocument(key: Long, document: T, metadata: M): Unit =
     if (store.contains(key)) {
       throw new IllegalStateException("Attempting to re-insert document with key " + key)
